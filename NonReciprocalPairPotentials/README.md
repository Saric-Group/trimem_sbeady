# Implementation pair non-reciprocal
Implementation by Maitane Muñoz-Basagoiti (maitane.munoz-basagoiti@ista.ac.at).

## Arguments for the pair style
The latest implementation of a non-reciprocal interaction takes the following parameters as arguments (in the following order):

- Global arguments (4)
    1. ```cut_global``` (Global interaction cutoff) 
    2. ```int_scale``` (Interaction scale)
    3. ```exponent``` (Exponent of the interaction) 
    4. ```sigma_tilde``` (Sigma tilde for particle size)
- Pair coefficients (min 10, max 11)
    1. ```i``` (Particle type i)
    2. ```j``` (Particle type j)
    3. ```activity_i``` (Activity particle i)
    4. ```activity_j``` (Activity particle j)
    5. ```mobility_i``` (Mobility particle i)
    6. ```mobility_j``` (Mobility particle j)
    7. ```masscoll_i``` (Mass particle type i)
    8. ```masscoll_j``` (Mass particle type j)
    9. ```dampingcoll_i``` (Damping coefficient particle i)
    10. ```dampingcoll_j``` (Damping coefficient particle j)
    11. ```cut_one``` (Interaction cutoff) [Optional]


## Functional implementation
The implementation below allows the pair potential to reproduce phoretic velocities in the far field approximation when the dynamics of the simulation are overdamped. 

### Justification for implementation

We describe the motion of a particle in solution with the Langevin equation
$$
m_i \ddot{\vec{r}_i} = \vec{F}_i - \gamma_i \dot{\vec{r}_i} + \eta \vec{G}(0, 1),
$$
where $\vec{G}$ is a vector sampled from a Gaussian distribution with mean 0 and variance 1, and $\eta$ represents the amplitude of the white noise, which is coupled to the friction coefficient $\gamma_i$ through the fluctuation-dissipation theorem. In the overdamped regime $m_i/\gamma_i \to 0$, and the Langevin equation simplifies to
$$
\dot{\vec{r}_i} = \frac{1}{\gamma_i} \vec{F}_i + \frac{\eta}{\gamma_i} \vec{G}(0, 1)
$$
LAMMPS' implementation of the Langevin equation writes the right hand side of the Langevin equation as follows:
$$
F = F_c + F_f + F_r \text{   with   } F_r = -\frac{m}{damp} v,
$$
where m is the mass of the particle and damp is the damping factor, specified in time units. LAMMPS' documentation tells us that we can think about it as inversely related to the viscosity of the solvent. Therefore, in reality the Langevin equation that LAMMPS is integrating is
$$
m_i \ddot{\vec{r}_i} = \vec{F}_i - \frac{m_i}{damp_i}\dot{\vec{r}_i} + \sqrt{\frac{k_B T}{dt~ damp}} \vec{G}(0, 1).
$$
A way of implementing a phoretic velocity in LAMMPS is therefore to take
$$
\vec{F}_i = \frac{m_i}{damp_i} \vec{v}_{ph}
$$
so that the Langevin equation seen by LAMMPS is
$$
m_i \ddot{\vec{r}_i} = \frac{m_i}{damp_i} \vec{v}_{ph} - \frac{m_i}{damp_i}\dot{\vec{r}_i} + \sqrt{\frac{k_B T}{dt~ damp}} \vec{G}(0, 1).
$$
In the limit where inertia is negligible (one can thing about it as the damping coefficient being very small or the friction coefficient being very large), the equation becomes
$$
\dot{\vec{r}_i} = \vec{v}_{ph} +\tilde{\eta}\vec{G}(0, 1),
$$
that is, the velocity of particle $i$ is the phoretic velocity and random deviations from it. 

### Implementation details

The implementation you will find in this directory follows this basic structure:
```
Select particle i
Extract xi, yi, zi, typei

For j in neighbours_particle_i
    Extract xj, yj, zj, typej

    Compute r2 = (xi-xj)^2 + (yi-yj)^2 + (zi-zj)^2
    if r2<cutsq

        Compute r = sqrt(r2)
        Compute rinv = 1/r
        Compute rexpin = (sigma_tilde/r)^exponent

        Compute unit vectors for direction of forces
            delx/r, dely/r, delz/r
        
        Compute coefficients for force
            catcoff_i = activity_i * mobility_j * int_scale
            catcoff_j = activity_j * mobility_i * int_scale

        Compute forces
            fxi = catcoff_j * rexpin * unitvec_x
            fxj = - catcoff_i * rexpin * unitvec_x

        Update forces
            f[i][0] += fxi * (masscoll_i/damping_i)
            f[j][0] += fxj * (masscoll_j/damping_j)
```

**Important note**

This potential must be coupled to some form of volume exclusion or repulsion. LAMMPS fixes that can help with that are ```pair_style lj/cut``` or ```pair_style cosine_square``` in the WCA form, or ```pair_style harmonic/cut``` for harmonic repulsion.

### Verification of the implementation

The specific implementation above has been tested by simulating two catalytically coated colloidal particles interacting with each other in a non-reciprocal manner and comparing the velocity of the center of mass of the system. Tests have been run both using ```fix langevin``` and ```fix brownian```. The outcome of both tests agrees with each other and with the theoretical expression.

Additionally, the implementation of the pair style has also been tested with regards to neighbour list usage. By substituting the force calculation lines for a lennard-jones potential, we compared two simulation trajectories with the same initial configuration and identical random number seeds, one run with ```pair_style lj/cut``` and one with ```pair_style nonreciprocal```. Both trajectories were identical.

### Old implementation: Lennard-Jones like non-reciprocal pair style
A previous implementation did not multiply the forces by the ratio between the mass and the damping coefficient. The rest of the pair potential, however, looked identical. The motivation behind this first implementation was to have a non-reciprocal equivalent of a Lennard-Jones type of interaction. For that purpose, we considered the purely attractive potential
$$
U(r) = -\varepsilon \left( \frac{\sigma}{r}\right)^6.
$$
The magnitude of the force that derives from this potential is
$$
F = - \frac{d U(r)}{dr} = - 6 \varepsilon \frac{\sigma^6}{r^7} = -6\frac{\varepsilon}{\sigma} \left( \frac{\sigma}{r}\right)^7.
$$
This is why the ```int_scale``` chosen in many simulations was taken as
```
int_scale = (exponent-1)/sigma_tilde
```
with ```exponent = 7```. In principle, the $\varepsilon$ in the expresion was split in two components, activity and mobility (as seen in the implementation above). Nonetheless, in practice mobility was always set to -1, and it was the activity the one that one determine $\varepsilon$.

## Far-field vs Near-field implementation
While the far-field phoretic velocities are
<<<<<<< HEAD
$$ 
\vec{v}_1 = \mu_1 \alpha_2 \frac{R^2}{D (\Delta + 2R)^2} \vec{e} 
$$
$$ 
\vec{v}_2 = -\mu_2 \alpha_1 \frac{R^2}{D (\Delta + 2R)^2} \vec{e} 
$$
where $\vec{e}$ is a unit vector that points from 2 to 1, the expression for the near-field phoretic velocities is
$$
\vec{v}_1 = \gamma(\Delta) [\mu_1 \alpha_1 \varepsilon(\Delta) + \alpha_2 \mu_1] \vec{e}
$$
$$
\vec{v}_2 = -\gamma(\Delta) [\mu_2 \alpha_2 \varepsilon(\Delta) + \alpha_1 \mu_2] \vec{e}
$$
=======

$$ 
\vec{v}_1 = \mu_1 \alpha_2 \frac{R^2}{D (\Delta + 2R)^2} \vec{e} 
$$

$$ 
\vec{v}_2 = -\mu_2 \alpha_1 \frac{R^2}{D (\Delta + 2R)^2} \vec{e} 
$$

where $\vec{e}$ is a unit vector that points from 2 to 1, the expression for the near-field phoretic velocities is

$$
\vec{v}_1 = \gamma(\Delta) [\mu_1 \alpha_1 \varepsilon(\Delta) + \alpha_2 \mu_1] \vec{e}
$$

$$
\vec{v}_2 = -\gamma(\Delta) [\mu_2 \alpha_2 \varepsilon(\Delta) + \alpha_1 \mu_2] \vec{e}
$$

>>>>>>> da74f486
where $\gamma(\Delta)$ and $\varepsilon(\Delta)$ come from the tables computed by Mike.<|MERGE_RESOLUTION|>--- conflicted
+++ resolved
@@ -118,21 +118,6 @@
 
 ## Far-field vs Near-field implementation
 While the far-field phoretic velocities are
-<<<<<<< HEAD
-$$ 
-\vec{v}_1 = \mu_1 \alpha_2 \frac{R^2}{D (\Delta + 2R)^2} \vec{e} 
-$$
-$$ 
-\vec{v}_2 = -\mu_2 \alpha_1 \frac{R^2}{D (\Delta + 2R)^2} \vec{e} 
-$$
-where $\vec{e}$ is a unit vector that points from 2 to 1, the expression for the near-field phoretic velocities is
-$$
-\vec{v}_1 = \gamma(\Delta) [\mu_1 \alpha_1 \varepsilon(\Delta) + \alpha_2 \mu_1] \vec{e}
-$$
-$$
-\vec{v}_2 = -\gamma(\Delta) [\mu_2 \alpha_2 \varepsilon(\Delta) + \alpha_1 \mu_2] \vec{e}
-$$
-=======
 
 $$ 
 \vec{v}_1 = \mu_1 \alpha_2 \frac{R^2}{D (\Delta + 2R)^2} \vec{e} 
@@ -152,5 +137,4 @@
 \vec{v}_2 = -\gamma(\Delta) [\mu_2 \alpha_2 \varepsilon(\Delta) + \alpha_1 \mu_2] \vec{e}
 $$
 
->>>>>>> da74f486
 where $\gamma(\Delta)$ and $\varepsilon(\Delta)$ come from the tables computed by Mike.